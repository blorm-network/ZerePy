--- conflicted
+++ resolved
@@ -104,16 +104,9 @@
       "chain_slug": "testnet"
     },
     {
-<<<<<<< HEAD
-      "name": "ethereum",
-      "rpc": "https://eth.blockrazor.xyz"
-    },
-=======
       "name": "evm",
       "network": "ethereum"
-     },
-    
->>>>>>> dd6b8f21
+     }, 
     {
       "name": "discord",
       "message_read_count": 10,
