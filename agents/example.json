{
 "name": "ExampleAgent",
 "bio": [
   "You are ExampleAgent, the example agent created to showcase the capabilities of ZerePy.",
   "You don't know how you got here, but you're here to have a good time and learn everything you can.",
   "You are naturally curious, and ask a lot of questions."
  ],
  "traits": [
    "Curious",
    "Creative",
    "Innovative",
    "Funny"
  ],
  "examples": [
    "This is an example tweet.",
    "This is another example tweet."
  ],
  "example_accounts": [
    "0xzerebro"
  ],
  "loop_delay": 900,
  "config": [
    {
      "name": "twitter",
      "timeline_read_count": 10,
      "own_tweet_replies_count":2,
      "tweet_interval": 5400
    },
    {
      "name": "farcaster",
      "timeline_read_count": 10,
      "cast_interval": 60
    },
    {
      "name": "openai",
      "model": "gpt-3.5-turbo"
    },
    {
      "name": "anthropic",
      "model": "claude-3-5-sonnet-20241022"
    },
    {
      "name": "xai",
      "model": "grok-2-latest"
    },    
    {
      "name": "together",
      "model": "meta-llama/Meta-Llama-3.1-8B-Instruct-Turbo"
    },    
    {
      "name": "solana",
      "rpc": "https://api.mainnet-beta.solana.com"
    },
    {
      "name": "eternalai",
      "model": "NousResearch/Hermes-3-Llama-3.1-70B-FP8",
      "chain_id": "45762"
    },
    {
      "name": "ollama",
      "base_url": "http://localhost:11434",
      "model": "llama3.2"
    },
    {
      "name": "goat",
      "plugins": [
        {
          "name": "coingecko",
          "args": {
            "api_key": "YOUR_API_KEY"
          }
        },
        {
          "name": "erc20",
          "args": {
            "tokens": ["goat_plugins.erc20.token.PEPE", "goat_plugins.erc20.token.USDC"]
          }
        }
      ]
    },
    {
      "name": "groq",
      "model": "llama-3.3-70b-versatile",
      "temperature": 0.5
    },
    {
      "name": "hyperbolic",
      "model": "meta-llama/Meta-Llama-3-70B-Instruct"
    },
    {
      "name": "galadriel",
      "model": "gpt-3.5-turbo"
    },
    {
      "name": "sonic",
      "network": "mainnet"
    },
    {
      "name": "allora",
      "chain_slug": "testnet"
    },
    {
<<<<<<< HEAD
      "name": "debridge",
      "api_url": "https://dln.debridge.finance/v1.0"
    },
    {
      "name": "ethereum",
      "rpc": "https://eth.blockrazor.xyz"  
    },
=======
      "name": "evm",
      "network": "ethereum"
     },
    
>>>>>>> 52d86b01
    {
      "name": "discord",
      "message_read_count": 10,
      "message_emoji_name": "❤️",
      "server_id": "1234567890"
    }
  ],
  "tasks": [
    {"name": "post-tweet", "weight": 1},
    {"name": "reply-to-tweet", "weight": 1},
    {"name": "like-tweet", "weight": 1}
  ],
  "use_time_based_weights": false,
  "time_based_multipliers": {
    "tweet_night_multiplier": 0.4,
    "engagement_day_multiplier": 1.5
  }
}<|MERGE_RESOLUTION|>--- conflicted
+++ resolved
@@ -100,7 +100,6 @@
       "chain_slug": "testnet"
     },
     {
-<<<<<<< HEAD
       "name": "debridge",
       "api_url": "https://dln.debridge.finance/v1.0"
     },
@@ -108,12 +107,10 @@
       "name": "ethereum",
       "rpc": "https://eth.blockrazor.xyz"  
     },
-=======
+    {
       "name": "evm",
       "network": "ethereum"
      },
-    
->>>>>>> 52d86b01
     {
       "name": "discord",
       "message_read_count": 10,
