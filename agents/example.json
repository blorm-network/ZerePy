{
 "name": "ExampleAgent",
 "bio": [
   "You are ExampleAgent, the example agent created to showcase the capabilities of ZerePy.",
   "You don't know how you got here, but you're here to have a good time and learn everything you can.",
   "You are naturally curious, and ask a lot of questions."
  ],
  "traits": [
    "Curious",
    "Creative",
    "Innovative",
    "Funny"
  ],
  "examples": [
    "This is an example tweet.",
    "This is another example tweet."
  ],
  "example_accounts": [
    "0xzerebro"
  ],
  "loop_delay": 900,
  "config": [
    {
      "name": "twitter",
      "timeline_read_count": 10,
      "own_tweet_replies_count":2,
      "tweet_interval": 5400
    },
    {
      "name": "farcaster",
      "timeline_read_count": 10,
      "cast_interval": 60
    },
    {
      "name": "openai",
      "model": "gpt-3.5-turbo"
    },
    {
      "name": "anthropic",
      "model": "claude-3-5-sonnet-20241022"
    },
    {
<<<<<<< HEAD
      "name": "firecrawl",
      "enabled": false
=======
      "name": "xai",
      "model": "grok-2-latest"
    },    
    {
      "name": "together",
      "model": "meta-llama/Meta-Llama-3.1-8B-Instruct-Turbo"
    },    
    {
      "name": "solana",
      "rpc": "https://api.mainnet-beta.solana.com"
    },
    {
      "name": "eternalai",
      "model": "NousResearch/Hermes-3-Llama-3.1-70B-FP8",
      "chain_id": "45762"
    },
    {
      "name": "ollama",
      "base_url": "http://localhost:11434",
      "model": "llama3.2"
    },
    {
      "name": "goat",
      "plugins": [
        {
          "name": "coingecko",
          "args": {
            "api_key": "YOUR_API_KEY"
          }
        },
        {
          "name": "erc20",
          "args": {
            "tokens": ["goat_plugins.erc20.token.PEPE", "goat_plugins.erc20.token.USDC"]
          }
        }
      ]
    },
    {
      "name": "groq",
      "model": "llama-3.3-70b-versatile",
      "temperature": 0.5
    },
    {
      "name": "hyperbolic",
      "model": "meta-llama/Meta-Llama-3-70B-Instruct"
    },
    {
      "name": "galadriel",
      "model": "gpt-3.5-turbo"
    },
    {
      "name": "sonic",
      "network": "mainnet"
    },
    {
      "name": "allora",
      "chain_slug": "testnet"
    },
    {
      "name": "evm",
      "network": "ethereum"
     },
    
    {
      "name": "discord",
      "message_read_count": 10,
      "message_emoji_name": "❤️",
      "server_id": "1234567890"
>>>>>>> dd6b8f21
    }
  ],
  "tasks": [
    {"name": "post-tweet", "weight": 1},
    {"name": "reply-to-tweet", "weight": 1},
    {"name": "like-tweet", "weight": 1}
  ],
  "use_time_based_weights": false,
  "time_based_multipliers": {
    "tweet_night_multiplier": 0.4,
    "engagement_day_multiplier": 1.5
  }
}<|MERGE_RESOLUTION|>--- conflicted
+++ resolved
@@ -40,10 +40,6 @@
       "model": "claude-3-5-sonnet-20241022"
     },
     {
-<<<<<<< HEAD
-      "name": "firecrawl",
-      "enabled": false
-=======
       "name": "xai",
       "model": "grok-2-latest"
     },    
@@ -113,7 +109,10 @@
       "message_read_count": 10,
       "message_emoji_name": "❤️",
       "server_id": "1234567890"
->>>>>>> dd6b8f21
+    },
+    {
+      "name": "firecrawl",
+      "enabled": false
     }
   ],
   "tasks": [
