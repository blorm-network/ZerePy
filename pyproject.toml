--- conflicted
+++ resolved
@@ -12,9 +12,6 @@
 openai = "^1.57.2"
 prompt-toolkit = "^3.0.48"
 anthropic = "^0.42.0"
-<<<<<<< HEAD
-firecrawl-py = "^1.7.0"
-=======
 farcaster = "^0.7.11"
 goat-sdk = "^0.1.1"
 goat-sdk-wallet-web3 = "^0.1.1"
@@ -31,11 +28,13 @@
 together = "^1.3.14"
 fastapi = { version = "^0.109.0", optional = true }
 uvicorn = { version = "^0.27.0", optional = true }
->>>>>>> dd6b8f21
+firecrawl-py = "^1.7.0"
+
 
 [tool.poetry.extras]
 server = ["fastapi", "uvicorn", "requests"]
 
+
 [build-system]
 requires = ["poetry-core"]
 build-backend = "poetry.core.masonry.api"