--- conflicted
+++ resolved
@@ -14,15 +14,12 @@
 prompt-toolkit = "^3.0.48"
 anthropic = "^0.42.0"
 farcaster = "^0.7.11"
-<<<<<<< HEAD
 fastapi = "^0.115.6"
-=======
 goat-sdk = "^0.1.1"
 goat-sdk-wallet-web3 = "^0.1.1"
 web3 = "^6.20.3"
 goat-sdk-plugin-erc20 = "^0.1.0"
 goat-sdk-plugin-coingecko = "^0.1.1"
->>>>>>> d58d120e
 solders = "^0.21.0,<0.24.0"
 solana = "^0.35.0"
 aiohttp = "^3.11.11"
