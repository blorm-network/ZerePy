--- conflicted
+++ resolved
@@ -7,9 +7,6 @@
 from src.connections.groq_connection import GroqConnection
 from src.connections.openai_connection import OpenAIConnection
 from src.connections.twitter_connection import TwitterConnection
-<<<<<<< HEAD
-from src.connections.firecrawl_connection import FirecrawlConnection
-=======
 from src.connections.farcaster_connection import FarcasterConnection
 from src.connections.ollama_connection import OllamaConnection
 from src.connections.echochambers_connection import EchochambersConnection
@@ -24,7 +21,7 @@
 from src.connections.together_connection import TogetherAIConnection
 from src.connections.evm_connection import EVMConnection
 from src.connections.perplexity_connection import PerplexityConnection
->>>>>>> dd6b8f21
+from src.connections.firecrawl_connection import FirecrawlConnection
 
 logger = logging.getLogger("connection_manager")
 
@@ -49,11 +46,6 @@
             return GroqConnection
         elif class_name == "eternalai":
             return EternalAIConnection
-<<<<<<< HEAD
-        elif class_name == "firecrawl":
-            return FirecrawlConnection
-
-=======
         elif class_name == "ollama":
             return OllamaConnection
         elif class_name == "echochambers":
@@ -81,8 +73,10 @@
         elif class_name == "evm":
             return EVMConnection
         elif class_name == "perplexity":
-            return PerplexityConnection
->>>>>>> dd6b8f21
+            return PerplexityConnection        
+        elif class_name == "firecrawl":
+            return FirecrawlConnection
+
         return None
 
     def _register_connection(self, config_dic: Dict[str, Any]) -> None:
