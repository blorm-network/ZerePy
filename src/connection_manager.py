import logging
from typing import Any, List, Optional, Type, Dict
from src.connections.base_connection import BaseConnection
from src.connections.anthropic_connection import AnthropicConnection
from src.connections.eternalai_connection import EternalAIConnection
from src.connections.openai_connection import OpenAIConnection
from src.connections.twitter_connection import TwitterConnection
from src.connections.farcaster_connection import FarcasterConnection

logger = logging.getLogger("connection_manager")

class ConnectionManager:
    def __init__(self, agent_config):
        self.connections : Dict[str, BaseConnection] = {}
        for config in agent_config:
            self._register_connection(config)
    
    @staticmethod
    def _class_name_to_type(class_name: str) -> Type[BaseConnection]:
        if class_name == "twitter":
            return TwitterConnection
        elif class_name == "anthropic":
            return AnthropicConnection
        elif class_name == "openai":
            return OpenAIConnection
<<<<<<< HEAD
        elif class_name == "farcaster":
            return FarcasterConnection
=======
        elif class_name == "eternalai":
            return EternalAIConnection
>>>>>>> d655a12a

        return None
    
    def _register_connection(self, config_dic: Dict[str, Any]) -> None:
        """
        Create and register a new connection with configuration
        
        Args:
            name: Identifier for the connection
            connection_class: The connection class to instantiate
            config: Configuration dictionary for the connection
        """
        try:
            name = config_dic["name"]
            connection_class = self._class_name_to_type(name)
            connection = connection_class(config_dic)
            self.connections[name] = connection
        except Exception as e:
            logging.error(f"Failed to initialize connection {name}: {e}")

    def _check_connection(self, connection_string: str)-> bool:
        try:
            connection = self.connections[connection_string]
            return connection.is_configured(verbose=True)
        except KeyError:
            logging.error("\nUnknown connection. Try 'list-connections' to see all supported connections.")
            return False
        except Exception as e:
            logging.error(f"\nAn error occurred: {e}")
            return False

    def configure_connection(self, connection_name: str) -> bool:
        """Configure a specific connection"""
        try:
            connection = self.connections[connection_name]
            success = connection.configure()
            
            if success:
                logging.info(f"\n✅ SUCCESSFULLY CONFIGURED CONNECTION: {connection_name}")
            else:
                logging.error(f"\n❌ ERROR CONFIGURING CONNECTION: {connection_name}")
            return success
            
        except KeyError:
            logging.error("\nUnknown connection. Try 'list-connections' to see all supported connections.")
            return False
        except Exception as e:
            logging.error(f"\nAn error occurred: {e}")
            return False

    def list_connections(self) -> None:
        """List all available connections and their status"""
        logging.info("\nAVAILABLE CONNECTIONS:")
        for name, connection in self.connections.items():
            status = "✅ Configured" if connection.is_configured() else "❌ Not Configured"
            logging.info(f"- {name}: {status}")

    def list_actions(self, connection_name: str) -> None:
        """List all available actions for a specific connection"""
        try:
            connection = self.connections[connection_name]
            
            if connection.is_configured():
                logging.info(f"\n✅ {connection_name} is configured. You can use any of its actions.")
            else:
                logging.info(f"\n❌ {connection_name} is not configured. You must configure a connection to use its actions.")
            
            logging.info("\nAVAILABLE ACTIONS:")
            for action_name, action in connection.actions.items():
                logging.info(f"- {action_name}: {action.description}")
                logging.info("  Parameters:")
                for param in action.parameters:
                    req = "required" if param.required else "optional"
                    logging.info(f"    - {param.name} ({req}): {param.description}")
                
        except KeyError:
            logging.error("\nUnknown connection. Try 'list-connections' to see all supported connections.")
        except Exception as e:
            logging.error(f"\nAn error occurred: {e}")

    def perform_action(self, connection_name: str, action_name: str, params: List[Any]) -> Optional[Any]:
        """Perform an action on a specific connection with given parameters"""
        try:
            connection = self.connections[connection_name]
            
            if not connection.is_configured():
                logging.error(f"\nError: Connection '{connection_name}' is not configured")
                return None
                
            if action_name not in connection.actions:
                logging.error(f"\nError: Unknown action '{action_name}' for connection '{connection_name}'")
                return None
                
            action = connection.actions[action_name]
            
            # Count required parameters
            required_params_count = sum(1 for param in action.parameters if param.required)
            
            # Check if we have enough parameters
            if len(params) != required_params_count:
                param_names = [param.name for param in action.parameters if param.required]
                logging.error(f"\nError: Expected {required_params_count} required parameters for {action_name}: {', '.join(param_names)}")
                return None
            
            # Convert list of params to kwargs dictionary
            kwargs = {}
            param_index = 0
            for param in action.parameters:
                if param.required:
                    kwargs[param.name] = params[param_index]
                    param_index += 1
            
            return connection.perform_action(action_name, kwargs)
            
        except Exception as e:
            logging.error(f"\nAn error occurred while trying action {action_name} for {connection_name} connection: {e}")
            return None

    def get_model_providers(self) -> List[str]:
        """Get a list of all LLM provider connections"""
        return [
            name for name, conn in self.connections.items() 
            if conn.is_configured() and getattr(conn, 'is_llm_provider', lambda: False)
        ]<|MERGE_RESOLUTION|>--- conflicted
+++ resolved
@@ -23,13 +23,10 @@
             return AnthropicConnection
         elif class_name == "openai":
             return OpenAIConnection
-<<<<<<< HEAD
         elif class_name == "farcaster":
             return FarcasterConnection
-=======
         elif class_name == "eternalai":
             return EternalAIConnection
->>>>>>> d655a12a
 
         return None
     
