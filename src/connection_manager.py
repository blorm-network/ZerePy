--- conflicted
+++ resolved
@@ -15,12 +15,9 @@
 from src.connections.sonic_connection import SonicConnection
 from src.connections.discord_connection import DiscordConnection
 from src.connections.allora_connection import AlloraConnection
-<<<<<<< HEAD
 from src.connections.debridge_connection import DeBridgeConnection
-=======
 from src.connections.xai_connection import XAIConnection
 from src.connections.ethereum_connection import EthereumConnection
->>>>>>> c3bd17f3
 
 logger = logging.getLogger("connection_manager")
 
@@ -61,16 +58,12 @@
             return DiscordConnection
         elif class_name == "allora":
             return AlloraConnection
-<<<<<<< HEAD
         elif class_name == "debridge":
             return DeBridgeConnection
-
-=======
         elif class_name == "xai":
             return XAIConnection
         elif class_name == "ethereum":
             return EthereumConnection
->>>>>>> c3bd17f3
         return None
 
     def _register_connection(self, config_dic: Dict[str, Any]) -> None:
